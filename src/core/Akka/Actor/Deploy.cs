--- conflicted
+++ resolved
@@ -1,13 +1,7 @@
-<<<<<<< HEAD
 ﻿using System;
 using Akka.Configuration;
 using Akka.Routing;
 using Akka.Util;
-=======
-﻿using Akka.Configuration;
-using Akka.Routing;
-using System;
->>>>>>> a1a850c8
 
 namespace Akka.Actor
 {
@@ -16,27 +10,14 @@
         public static readonly Deploy Local = new Deploy(Scope.Local);
         public static readonly string NoDispatcherGiven = string.Empty;
         public static readonly string NoMailboxGiven = string.Empty;
-<<<<<<< HEAD
-        public static readonly Scope NoScopeGiven = null;
-        public static readonly Deploy None = null;
+        public static readonly Scope NoScopeGiven = Actor.NoScopeGiven.Instance;
+        public static readonly Deploy None = new Deploy();
         private readonly Config _config;
         private readonly string _dispatcher;
         private readonly string _mailbox;
         private readonly string _path;
         private readonly RouterConfig _routerConfig;
         private readonly Scope _scope;
-=======
-        public static readonly Scope NoScopeGiven = Actor.NoScopeGiven.Instance;
-        public static readonly Deploy None = new Deploy();
-        /*
-         path: String = "",
-  config: Config = ConfigFactory.empty,
-  routerConfig: RouterConfig = NoRouter,
-  scope: Scope = NoScopeGiven,
-  dispatcher: String = Deploy.NoDispatcherGiven,
-  mailbox: String = Deploy.NoMailboxGiven)
-         */
->>>>>>> a1a850c8
 
         public Deploy()
         {
@@ -101,19 +82,7 @@
 
         public Config Config
         {
-<<<<<<< HEAD
             get { return _config; }
-=======
-            return new Deploy
-            {
-                Path = Path,
-                Config = Config == other.Config ? Config : Config.WithFallback(other.Config),
-                RouterConfig = RouterConfig.WithFallback(other.RouterConfig),
-                Scope = Scope.WithFallback(other.Scope),
-                Dispatcher = Dispatcher == NoDispatcherGiven ? other.Dispatcher : Dispatcher,
-                Mailbox = Mailbox == NoMailboxGiven ? other.Mailbox : Mailbox,
-            };
->>>>>>> a1a850c8
         }
 
         public RouterConfig RouterConfig
