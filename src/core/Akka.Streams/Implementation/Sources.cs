//-----------------------------------------------------------------------
// <copyright file="Sources.cs" company="Akka.NET Project">
//     Copyright (C) 2015-2016 Lightbend Inc. <http://www.lightbend.com>
//     Copyright (C) 2013-2016 Akka.NET project <https://github.com/akkadotnet/akka.net>
// </copyright>
//-----------------------------------------------------------------------

using System;
using System.Collections.Generic;
using System.Threading.Tasks;
using Akka.Pattern;
using Akka.Streams.Dsl;
using Akka.Streams.Implementation.Stages;
using Akka.Streams.Stage;
using Akka.Streams.Supervision;
using Akka.Streams.Util;
using Akka.Util;

namespace Akka.Streams.Implementation
{
    /// <summary>
    /// INTERNAL API
    /// </summary>
    /// <typeparam name="TOut">TBD</typeparam>
    public sealed class QueueSource<TOut> : GraphStageWithMaterializedValue<SourceShape<TOut>, ISourceQueueWithComplete<TOut>>
    {
        #region internal classes

        /// <summary>
        /// TBD
        /// </summary>
        public interface IInput { }

        /// <summary>
        /// TBD
        /// </summary>
        /// <typeparam name="T">TBD</typeparam>
        internal sealed class Offer<T> : IInput
        {
            /// <summary>
            /// TBD
            /// </summary>
            /// <param name="element">TBD</param>
            /// <param name="completionSource">TBD</param>
            public Offer(T element, TaskCompletionSource<IQueueOfferResult> completionSource)
            {
                Element = element;
                CompletionSource = completionSource;
            }

            /// <summary>
            /// TBD
            /// </summary>
            public T Element { get; }

            /// <summary>
            /// TBD
            /// </summary>
            public TaskCompletionSource<IQueueOfferResult> CompletionSource { get; }
        }

        /// <summary>
        /// TBD
        /// </summary>
        internal sealed class Completion : IInput
        {
            /// <summary>
            /// TBD
            /// </summary>
            public static Completion Instance { get; } = new Completion();

            private Completion()
            {
                
            }
        }

        /// <summary>
        /// TBD
        /// </summary>
        internal sealed class Failure : IInput
        {
            /// <summary>
            /// TBD
            /// </summary>
            /// <param name="ex">TBD</param>
            public Failure(Exception ex)
            {
                Ex = ex;
            }

            /// <summary>
            /// TBD
            /// </summary>
            public Exception Ex { get; }
        }

        #endregion  

        private sealed class Logic : GraphStageLogicWithCallbackWrapper<IInput>, IOutHandler
        {
            private readonly TaskCompletionSource<object> _completion;
            private readonly QueueSource<TOut> _stage;
            private IBuffer<TOut> _buffer;
            private Offer<TOut> _pendingOffer;
            private bool _terminating;

            public Logic(QueueSource<TOut> stage, TaskCompletionSource<object> completion) : base(stage.Shape)
            {
                _completion = completion;
                _stage = stage;

                SetHandler(stage.Out, this);
            }

            public void OnPull()
            {
                if (_stage._maxBuffer == 0)
                {
                    if (_pendingOffer != null)
                    {
                        Push(_stage.Out, _pendingOffer.Element);
                        _pendingOffer.CompletionSource.SetResult(QueueOfferResult.Enqueued.Instance);
                        _pendingOffer = null;
                        if (_terminating)
                        {
                            _completion.SetResult(new object());
                            CompleteStage();
                        }
                    }
                }
                else if (_buffer.NonEmpty)
                {
                    Push(_stage.Out, _buffer.Dequeue());
                    if (_pendingOffer != null)
                    {
                        EnqueueAndSuccess(_pendingOffer);
                        _pendingOffer = null;
                    }
                }

                if (_terminating && _buffer.IsEmpty)
                {
                    _completion.SetResult(new object());
                    CompleteStage();
                }
            }

            public void OnDownstreamFinish()
            {
                if (_pendingOffer != null)
                {
                    _pendingOffer.CompletionSource.SetResult(QueueOfferResult.QueueClosed.Instance);
                    _pendingOffer = null;
                }
                _completion.SetResult(new object());
                CompleteStage();
            }

            public override void PreStart()
            {
                if (_stage._maxBuffer > 0)
                    _buffer = Buffer.Create<TOut>(_stage._maxBuffer, Materializer);
                InitCallback(Callback());
            }

            public override void PostStop()
            {
                StopCallback(input =>
                {
                    var offer = input as Offer<TOut>;
                    if (offer != null)
                    {
                        var promise = offer.CompletionSource;
                        promise.SetException(new IllegalStateException("Stream is terminated. SourceQueue is detached."));
                    }
                });
            }

            private void EnqueueAndSuccess(Offer<TOut> offer)
            {
                _buffer.Enqueue(offer.Element);
                offer.CompletionSource.SetResult(QueueOfferResult.Enqueued.Instance);
            }

            private void BufferElement(Offer<TOut> offer)
            {
                if (!_buffer.IsFull)
                    EnqueueAndSuccess(offer);
                else
                {
                    switch (_stage._overflowStrategy)
                    {
                        case OverflowStrategy.DropHead:
                            _buffer.DropHead();
                            EnqueueAndSuccess(offer);
                            break;
                        case OverflowStrategy.DropTail:
                            _buffer.DropTail();
                            EnqueueAndSuccess(offer);
                            break;
                        case OverflowStrategy.DropBuffer:
                            _buffer.Clear();
                            EnqueueAndSuccess(offer);
                            break;
                        case OverflowStrategy.DropNew:
                            offer.CompletionSource.SetResult(QueueOfferResult.Dropped.Instance);
                            break;
                        case OverflowStrategy.Fail:
                            var bufferOverflowException =
                                new BufferOverflowException($"Buffer overflow (max capacity was: {_stage._maxBuffer})!");
                            offer.CompletionSource.SetResult(new QueueOfferResult.Failure(bufferOverflowException));
                            _completion.SetException(bufferOverflowException);
                            FailStage(bufferOverflowException);
                            break;
                        case OverflowStrategy.Backpressure:
                            if (_pendingOffer != null)
                                offer.CompletionSource.SetException(
                                    new IllegalStateException(
                                        "You have to wait for previous offer to be resolved to send another request."));
                            else
                                _pendingOffer = offer;
                            break;
                    }
                }
            }

            private Action<IInput> Callback()
            {
                return GetAsyncCallback<IInput>(
                    input =>
                    {
                        var offer = input as Offer<TOut>;
                        if (offer != null)
                        {
                            if (_stage._maxBuffer != 0)
                            {
                                BufferElement(offer);
                                if (IsAvailable(_stage.Out))
                                    Push(_stage.Out, _buffer.Dequeue());
                            }
                            else if (IsAvailable(_stage.Out))
                            {
                                Push(_stage.Out, offer.Element);
                                offer.CompletionSource.SetResult(QueueOfferResult.Enqueued.Instance);
                            }
                            else if (_pendingOffer == null)
                                _pendingOffer = offer;
                            else
                            {
                                switch (_stage._overflowStrategy)
                                {
                                    case OverflowStrategy.DropHead:
                                    case OverflowStrategy.DropBuffer:
                                        _pendingOffer.CompletionSource.SetResult(QueueOfferResult.Dropped.Instance);
                                        _pendingOffer = offer;
                                        break;
                                    case OverflowStrategy.DropTail:
                                    case OverflowStrategy.DropNew:
                                        offer.CompletionSource.SetResult(QueueOfferResult.Dropped.Instance);
                                        break;
                                    case OverflowStrategy.Backpressure:
                                        offer.CompletionSource.SetException(
                                            new IllegalStateException(
                                                "You have to wait for previous offer to be resolved to send another request"));
                                        break;
                                    case OverflowStrategy.Fail:
                                        var bufferOverflowException =
                                            new BufferOverflowException(
                                                $"Buffer overflow (max capacity was: {_stage._maxBuffer})!");
                                        offer.CompletionSource.SetResult(new QueueOfferResult.Failure(bufferOverflowException));
                                        _completion.SetException(bufferOverflowException);
                                        FailStage(bufferOverflowException);
                                        break;
                                    default:
                                        throw new ArgumentOutOfRangeException();
                                }
                            }
                        }

                        var completion = input as Completion;
                        if (completion != null)
                        {
                            if (_stage._maxBuffer != 0 && _buffer.NonEmpty || _pendingOffer != null)
                                _terminating = true;
                            else
                            {
                                _completion.SetResult(new object());
                                CompleteStage();
                            }
                        }

                        var failure = input as Failure;
                        if (failure != null)
                        {
                            _completion.SetException(failure.Ex);
                            FailStage(failure.Ex);
                        }
                    });
            }

            internal void Invoke(IInput offer) => InvokeCallbacks(offer);
        }

        /// <summary>
        /// TBD
        /// </summary>
        public sealed class Materialized : ISourceQueueWithComplete<TOut>
        {
            private readonly Action<IInput> _invokeLogic;
            private readonly TaskCompletionSource<object> _completion;

            /// <summary>
            /// TBD
            /// </summary>
            /// <param name="invokeLogic">TBD</param>
            /// <param name="completion">TBD</param>
            public Materialized(Action<IInput> invokeLogic, TaskCompletionSource<object> completion)
            {
                _invokeLogic = invokeLogic;
                _completion = completion;
            }

            /// <summary>
            /// TBD
            /// </summary>
            /// <param name="element">TBD</param>
            /// <returns>TBD</returns>
            public Task<IQueueOfferResult> OfferAsync(TOut element)
            {
                var promise = new TaskCompletionSource<IQueueOfferResult>();
                _invokeLogic(new Offer<TOut>(element, promise));
                return promise.Task;
            }

            /// <summary>
            /// TBD
            /// </summary>
            /// <returns>TBD</returns>
            public Task WatchCompletionAsync() => _completion.Task;

            /// <summary>
            /// TBD
            /// </summary>
            public void Complete() => _invokeLogic(Completion.Instance);

            /// <summary>
            /// TBD
            /// </summary>
            /// <param name="ex">TBD</param>
            public void Fail(Exception ex) => _invokeLogic(new Failure(ex));
        }

        private readonly int _maxBuffer;
        private readonly OverflowStrategy _overflowStrategy;

        /// <summary>
        /// TBD
        /// </summary>
        /// <param name="maxBuffer">TBD</param>
        /// <param name="overflowStrategy">TBD</param>
        public QueueSource(int maxBuffer, OverflowStrategy overflowStrategy)
        {
            _maxBuffer = maxBuffer;
            _overflowStrategy = overflowStrategy;
            Shape = new SourceShape<TOut>(Out);
        }

        /// <summary>
        /// TBD
        /// </summary>
        public Outlet<TOut> Out { get; } = new Outlet<TOut>("queueSource.out");

        /// <summary>
        /// TBD
        /// </summary>
        public override SourceShape<TOut> Shape { get; }

        /// <summary>
        /// TBD
        /// </summary>
        /// <param name="inheritedAttributes">TBD</param>
        /// <returns>TBD</returns>
        public override ILogicAndMaterializedValue<ISourceQueueWithComplete<TOut>> CreateLogicAndMaterializedValue(Attributes inheritedAttributes)
        {
            var completion = new TaskCompletionSource<object>();
            var logic = new Logic(this, completion);
            return new LogicAndMaterializedValue<ISourceQueueWithComplete<TOut>>(logic, new Materialized(t => logic.Invoke(t), completion));
        }
    }

    /// <summary>
    /// INTERNAL API
    /// </summary>
    /// <typeparam name="TOut">TBD</typeparam>
    /// <typeparam name="TSource">TBD</typeparam>
    public sealed class UnfoldResourceSource<TOut, TSource> : GraphStage<SourceShape<TOut>>
    {
        #region Logic

        private sealed class Logic : OutGraphStageLogic
        {
            private readonly UnfoldResourceSource<TOut, TSource> _stage;
            private readonly Lazy<Decider> _decider;
            private TSource _blockingStream;

            public Logic(UnfoldResourceSource<TOut, TSource> stage, Attributes inheritedAttributes) : base(stage.Shape)
            {
                _stage = stage;
                _decider = new Lazy<Decider>(() =>
                {
                    var strategy = inheritedAttributes.GetAttribute<ActorAttributes.SupervisionStrategy>(null);
                    return strategy != null ? strategy.Decider : Deciders.StoppingDecider;
                });

                SetHandler(stage.Out, this);
            }

            public override void OnPull()
            {
                var stop = false;
                while (!stop)
                {
                    try
                    {
                        var data = _stage._readData(_blockingStream);
                        if (data.HasValue)
                            Push(_stage.Out, data.Value);
                        else
                            CloseStage();

                        break;
                    }
                    catch (Exception ex)
                    {
                        var directive = _decider.Value(ex);
                        switch (directive)
                        {
                            case Directive.Stop:
                                _stage._close(_blockingStream);
                                FailStage(ex);
                                stop = true;
                                break;
                            case Directive.Restart:
                                RestartState();
                                break;
                            case Directive.Resume:
                                break;
                            default:
                                throw new ArgumentOutOfRangeException();
                        }
                    }
                }
            }

            public override void OnDownstreamFinish() => CloseStage();
            
            public override void PreStart() => _blockingStream = _stage._create();

            private void RestartState()
            {
                _stage._close(_blockingStream);
                _blockingStream = _stage._create();
            }

            private void CloseStage()
            {
                try
                {
                    _stage._close(_blockingStream);
                    CompleteStage();
                }
                catch (Exception ex)
                {
                    FailStage(ex);
                }
            }
        }

        #endregion

        private readonly Func<TSource> _create;
        private readonly Func<TSource, Option<TOut>> _readData;
        private readonly Action<TSource> _close;


        /// <summary>
        /// TBD
        /// </summary>
        /// <param name="create">TBD</param>
        /// <param name="readData">TBD</param>
        /// <param name="close">TBD</param>
        public UnfoldResourceSource(Func<TSource> create, Func<TSource, Option<TOut>> readData, Action<TSource> close)
        {
            _create = create;
            _readData = readData;
            _close = close;

            Shape = new SourceShape<TOut>(Out);
        }

        /// <summary>
        /// TBD
        /// </summary>
        protected override Attributes InitialAttributes { get; } = DefaultAttributes.UnfoldResourceSource;

        /// <summary>
        /// TBD
        /// </summary>
        public Outlet<TOut> Out { get; } = new Outlet<TOut>("UnfoldResourceSource.out");

        /// <summary>
        /// TBD
        /// </summary>
        public override SourceShape<TOut> Shape { get; }

        /// <summary>
        /// TBD
        /// </summary>
        /// <param name="inheritedAttributes">TBD</param>
        /// <returns>TBD</returns>
        protected override GraphStageLogic CreateLogic(Attributes inheritedAttributes) => new Logic(this, inheritedAttributes);

        /// <summary>
        /// TBD
        /// </summary>
        /// <returns>TBD</returns>
        public override string ToString() => "UnfoldResourceSource";
    }

    /// <summary>
    /// INTERNAL API
    /// </summary>
    /// <typeparam name="TOut">TBD</typeparam>
    /// <typeparam name="TSource">TBD</typeparam>
    public sealed class UnfoldResourceSourceAsync<TOut, TSource> : GraphStage<SourceShape<TOut>>
    {
        #region Logic

        private sealed class Logic : OutGraphStageLogic
        {
            private readonly UnfoldResourceSourceAsync<TOut, TSource> _source;
            private readonly Lazy<Decider> _decider;
            private TaskCompletionSource<TSource> _resource;
            private Action<Either<Option<TOut>, Exception>> _callback;
            private Action<Tuple<Action, Task>> _closeCallback;
            private Action<Tuple<TSource, Action<TSource>>> _onResourceReadyCallback;

            public Logic(UnfoldResourceSourceAsync<TOut, TSource> source, Attributes inheritedAttributes) : base(source.Shape)
            {
                _source = source;
                _resource = new TaskCompletionSource<TSource>();
                _decider = new Lazy<Decider>(() =>
                {
                    var strategy = inheritedAttributes.GetAttribute<ActorAttributes.SupervisionStrategy>(null);
                    return strategy != null ? strategy.Decider : Deciders.StoppingDecider;
                });

                SetHandler(source.Out, this);
            }

            public override void OnPull()
            {
                OnResourceReady(source =>
                {
                    try
                    {
                        _source._readData(source).ContinueWith(t =>
                        {
                            if (t.IsCompleted && !t.IsCanceled)
                                _callback(new Left<Option<TOut>, Exception>(t.Result));
                            else
                                _callback(new Right<Option<TOut>, Exception>(t.Exception));
                        });
                    }
                    catch (Exception ex)
                    {
                        ErrorHandler(ex);
                    }
                });
            }

            public override void OnDownstreamFinish() => CloseStage();

            public override void PreStart()
            {
                CreateStream(false);
                _callback = GetAsyncCallback<Either<Option<TOut>, Exception>>(either =>
                {
                    if (either.IsLeft)
                    {
                        var element = either.ToLeft().Value;
                        if (element.HasValue)
                            Push(_source.Out, element.Value);
                        else
                            CloseStage();
                    }
                    else
                        ErrorHandler(either.ToRight().Value);
                });

                _closeCallback = GetAsyncCallback<Tuple<Action, Task>>(t =>
                {
                    if (t.Item2.IsCompleted && !t.Item2.IsFaulted)
                        t.Item1();
                    else
                        FailStage(t.Item2.Exception);
                });

                _onResourceReadyCallback = GetAsyncCallback<Tuple<TSource, Action<TSource>>>(t => t.Item2(t.Item1));
            }

            private void CreateStream(bool withPull)
            {
                var cb = GetAsyncCallback<Either<TSource, Exception>>(either =>
                {
                    if (either.IsLeft)
                    {
                        _resource.SetResult(either.ToLeft().Value);
                        if(withPull)
                            OnPull();
                    }
                    else
                        FailStage(either.ToRight().Value);
                });

                try
                {
                    _source._create().ContinueWith(t =>
                    {
                        if(t.IsCompleted && !t.IsFaulted && t.Result != null)
                            cb(new Left<TSource, Exception>(t.Result));
                        else
                            cb(new Right<TSource, Exception>(t.Exception));
                    });
                }
                catch (Exception ex)
                {
                    FailStage(ex);
                }
            }

            private void OnResourceReady(Action<TSource> action)
            {
                _resource.Task.ContinueWith(t =>
                {
                    if (t.IsCompleted && !t.IsFaulted && t.Result != null)
                        _onResourceReadyCallback(Tuple.Create(t.Result, action));
                });
            }

            private void ErrorHandler(Exception ex)
            {
                var directive = _decider.Value(ex);
                switch (directive)
                {
                    case Directive.Stop:
                        OnResourceReady(s=>_source._close(s));
                        FailStage(ex);
                        break;
                    case Directive.Resume:
                        OnPull();
                        break;
                    case Directive.Restart:
                        RestartState();
                        break;
                    default:
                        throw new ArgumentOutOfRangeException();
                }
            }

            private void CloseAndThen(Action action)
            {
                SetKeepGoing(true);
                OnResourceReady(source =>
                {
                    try
                    {
                        _source._close(source).ContinueWith(t => _closeCallback(Tuple.Create(action, t)));
                    }
                    catch (Exception ex)
                    {
                        FailStage(ex);
                    }
                });
            }

            private void RestartState()
            {
                CloseAndThen(() =>
                {
                    _resource = new TaskCompletionSource<TSource>();
                    CreateStream(true);
                });
            }

            private void CloseStage() => CloseAndThen(CompleteStage);
        }

        #endregion

        private readonly Func<Task<TSource>> _create;
        private readonly Func<TSource, Task<Option<TOut>>> _readData;
        private readonly Func<TSource, Task> _close;


        /// <summary>
        /// TBD
        /// </summary>
        /// <param name="create">TBD</param>
        /// <param name="readData">TBD</param>
        /// <param name="close">TBD</param>
        public UnfoldResourceSourceAsync(Func<Task<TSource>> create, Func<TSource, Task<Option<TOut>>> readData, Func<TSource, Task> close)
        {
            _create = create;
            _readData = readData;
            _close = close;

            Shape = new SourceShape<TOut>(Out);
        }

        /// <summary>
        /// TBD
        /// </summary>
        protected override Attributes InitialAttributes { get; } = DefaultAttributes.UnfoldResourceSourceAsync;

        /// <summary>
        /// TBD
        /// </summary>
        public Outlet<TOut> Out { get; } = new Outlet<TOut>("UnfoldResourceSourceAsync.out");

        /// <summary>
        /// TBD
        /// </summary>
        public override SourceShape<TOut> Shape { get; }

        /// <summary>
        /// TBD
        /// </summary>
        /// <param name="inheritedAttributes">TBD</param>
        /// <returns>TBD</returns>
        protected override GraphStageLogic CreateLogic(Attributes inheritedAttributes) => new Logic(this, inheritedAttributes);

        /// <summary>
        /// TBD
        /// </summary>
        /// <returns>TBD</returns>
        public override string ToString() => "UnfoldResourceSourceAsync";
    }

    /// <summary>
    /// INTERNAL API
<<<<<<< HEAD
    /// </summary>
    public sealed class LazySource<TOut, TMat> : GraphStageWithMaterializedValue<SourceShape<TOut>, Task<TMat>>
    {
        #region Logic

        private sealed class Logic : OutGraphStageLogic
        {
            private readonly LazySource<TOut, TMat> _stage;
            private readonly TaskCompletionSource<TMat> _completion;
            private readonly Attributes _inheritedAttributes;

            public Logic(LazySource<TOut, TMat> stage, TaskCompletionSource<TMat> completion, Attributes inheritedAttributes) : base(stage.Shape)
            {
                _stage = stage;
                _completion = completion;
                _inheritedAttributes = inheritedAttributes;

                SetHandler(stage.Out, this);
            }

            public override void OnDownstreamFinish()
            {
                _completion.SetException(new Exception("Downstream canceled without triggering lazy source materialization"));
                CompleteStage();
            }


            public override void OnPull()
            {
                var source = _stage._sourceFactory();
                var subSink = new SubSinkInlet<TOut>(this, "LazySource");
                subSink.Pull();

                SetHandler(_stage.Out, () => subSink.Pull(), () =>
                {
                    subSink.Cancel();
                    CompleteStage();
                });

                subSink.SetHandler(new LambdaInHandler(() => Push(_stage.Out, subSink.Grab())));

                try
                {
                    var value = SubFusingMaterializer.Materialize(source.ToMaterialized(subSink.Sink, Keep.Left),
                        _inheritedAttributes);
                    _completion.SetResult(value);
                }
                catch (Exception e)
                {
                    _completion.SetException(e);
                }
            }

            public override void PostStop() => _completion.TrySetException(
                new Exception("LazySource stopped without completing the materialized task"));
        }
        
        #endregion

        private readonly Func<Source<TOut, TMat>> _sourceFactory;

        /// <summary>
        /// Creates a new <see cref="LazySource{TOut,TMat}"/>
        /// </summary>
        /// <param name="sourceFactory">The factory that generates the source when needed</param>
        public LazySource(Func<Source<TOut, TMat>> sourceFactory)
        {
            _sourceFactory = sourceFactory;
            Shape = new SourceShape<TOut>(Out);
        }

        /// <summary>
        /// TBD
        /// </summary>
        public Outlet<TOut> Out { get; } = new Outlet<TOut>("LazySource.out");
        
        /// <summary>
        /// TBD
        /// </summary>
        public override SourceShape<TOut> Shape { get; }

        /// <summary>
        /// TBD
        /// </summary>
        protected override Attributes InitialAttributes { get; } = DefaultAttributes.LazySource;

        /// <summary>
        /// TBD
        /// </summary>
        public override ILogicAndMaterializedValue<Task<TMat>> CreateLogicAndMaterializedValue(Attributes inheritedAttributes)
        {
            var completion = new TaskCompletionSource<TMat>();
            var logic = new Logic(this, completion, inheritedAttributes);

            return new LogicAndMaterializedValue<Task<TMat>>(logic, completion.Task);
        }

        /// <summary>
        /// Returns the string representation of the <see cref="LazySource{TOut,TMat}"/>
        /// </summary>
        public override string ToString() => "LazySource";
    }

    /// <summary>
    /// API for the <see cref="LazySource{TOut,TMat}"/>
    /// </summary>
    public static class LazySource
    {
        /// <summary>
        /// Creates a new <see cref="LazySource{TOut,TMat}"/> for the given <paramref name="create"/> factory
        /// </summary>
        public static LazySource<TOut, TMat> Create<TOut, TMat>(Func<Source<TOut, TMat>> create) =>
            new LazySource<TOut, TMat>(create);
=======
    /// 
    /// A graph stage that can be used to integrate Akka.Streams with .NET events.
    /// </summary>
    /// <typeparam name="TEventArgs"></typeparam>
    /// <typeparam name="TDelegate">Delegate</typeparam>
    public sealed class EventSourceStage<TDelegate, TEventArgs> : GraphStage<SourceShape<TEventArgs>>
    {
        #region logic

        private class Logic : OutGraphStageLogic
        {
            private readonly EventSourceStage<TDelegate, TEventArgs> _stage;
            private readonly LinkedList<TEventArgs> _buffer;
            private readonly TDelegate _handler;
            private readonly Action<TEventArgs> _onOverflow;

            public Logic(EventSourceStage<TDelegate, TEventArgs> stage) : base(stage.Shape)
            {
                _stage = stage;
                _buffer = new LinkedList<TEventArgs>();
                var bufferCapacity = stage._maxBuffer;
                var onEvent = GetAsyncCallback<TEventArgs>(e =>
                {
                    if (IsAvailable(_stage.Out))
                    {
                        Push(_stage.Out, e);
                    }
                    else
                    {
                        if (_buffer.Count >= bufferCapacity) _onOverflow(e);
                        else Enqueue(e);
                    }
                });

                _handler = _stage._conversion(onEvent);
                _onOverflow = SetupOverflowStrategy(stage._overflowStrategy);
                SetHandler(stage.Out, this);
            }
            private void Enqueue(TEventArgs e) => _buffer.AddLast(e);

            private TEventArgs Dequeue()
            {
                var element = _buffer.First.Value;
                _buffer.RemoveFirst();
                return element;
            }

            public override void OnPull()
            {
                if (_buffer.Count > 0)
                {
                    var element = Dequeue();
                    Push(_stage.Out, element);
                }
            }

            public override void PreStart()
            {
                base.PreStart();
                _stage._addHandler(_handler);
            }

            public override void PostStop()
            {
                _stage._removeHandler(_handler);
                _buffer.Clear();
                base.PostStop();
            }


            private Action<TEventArgs> SetupOverflowStrategy(OverflowStrategy overflowStrategy)
            {
                switch (overflowStrategy)
                {
                    case OverflowStrategy.DropHead:
                        return message =>
                        {
                            _buffer.RemoveFirst();
                            Enqueue(message);
                        };
                    case OverflowStrategy.DropTail:
                        return message =>
                        {
                            _buffer.RemoveLast();
                            Enqueue(message);
                        };
                    case OverflowStrategy.DropNew:
                        return message =>
                        {
                            // do nothing
                        };
                    case OverflowStrategy.DropBuffer:
                        return message =>
                        {
                            _buffer.Clear();
                            Enqueue(message);
                        };
                    case OverflowStrategy.Fail:
                        return message =>
                        {
                            FailStage(new BufferOverflowException($"{_stage.Out} buffer has been overflown"));
                        };
                    case OverflowStrategy.Backpressure:
                        return message =>
                        {
                            throw new NotSupportedException("OverflowStrategy.Backpressure is not supported");
                        };
                    default: throw new NotSupportedException($"Unknown option: {overflowStrategy}");
                }
            }
        }

        #endregion

        private readonly Func<Action<TEventArgs>, TDelegate> _conversion;
        private readonly Action<TDelegate> _addHandler;
        private readonly Action<TDelegate> _removeHandler;
        private readonly int _maxBuffer;
        private readonly OverflowStrategy _overflowStrategy;

        public Outlet<TEventArgs> Out { get; } = new Outlet<TEventArgs>("event.out");

        /// <summary>
        /// Creates a new instance of event source class.
        /// </summary>
        /// <param name="conversion">Function used to convert given event handler to delegate compatible with underlying .NET event.</param>
        /// <param name="addHandler">Action which attaches given event handler to the underlying .NET event.</param>
        /// <param name="removeHandler">Action which detaches given event handler to the underlying .NET event.</param>
        /// <param name="maxBuffer">Maximum size of the buffer, used in situation when amount of emitted events is higher than current processing capabilities of the downstream.</param>
        /// <param name="overflowStrategy">Overflow strategy used, when buffer (size specified by <paramref name="maxBuffer"/>) has been overflown.</param>
        public EventSourceStage(Action<TDelegate> addHandler,  Action<TDelegate> removeHandler, Func<Action<TEventArgs>, TDelegate> conversion, int maxBuffer, OverflowStrategy overflowStrategy)
        {
            _conversion = conversion ?? throw new ArgumentNullException(nameof(conversion));
            _addHandler = addHandler ?? throw new ArgumentNullException(nameof(addHandler));
            _removeHandler = removeHandler ?? throw new ArgumentNullException(nameof(removeHandler));
            _maxBuffer = maxBuffer;
            _overflowStrategy = overflowStrategy;
            Shape = new SourceShape<TEventArgs>(Out);
        }

        public override SourceShape<TEventArgs> Shape { get; }
        protected override GraphStageLogic CreateLogic(Attributes inheritedAttributes) => new Logic(this);
>>>>>>> 9efe7ef0
    }
}<|MERGE_RESOLUTION|>--- conflicted
+++ resolved
@@ -750,7 +750,6 @@
 
     /// <summary>
     /// INTERNAL API
-<<<<<<< HEAD
     /// </summary>
     public sealed class LazySource<TOut, TMat> : GraphStageWithMaterializedValue<SourceShape<TOut>, Task<TMat>>
     {
@@ -864,7 +863,10 @@
         /// </summary>
         public static LazySource<TOut, TMat> Create<TOut, TMat>(Func<Source<TOut, TMat>> create) =>
             new LazySource<TOut, TMat>(create);
-=======
+    }
+  
+    /// <summary>
+    /// INTERNAL API
     /// 
     /// A graph stage that can be used to integrate Akka.Streams with .NET events.
     /// </summary>
@@ -1007,6 +1009,5 @@
 
         public override SourceShape<TEventArgs> Shape { get; }
         protected override GraphStageLogic CreateLogic(Attributes inheritedAttributes) => new Logic(this);
->>>>>>> 9efe7ef0
     }
 }