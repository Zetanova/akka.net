﻿<Project Sdk="FSharp.NET.Sdk;Microsoft.NET.Sdk">
  <Import Project="..\..\common.props" />

  <PropertyGroup>
    <AssemblyTitle>Akka.FSharp</AssemblyTitle>
    <Description>F# API support for Akka.NET</Description>
    <TargetFramework>net45</TargetFramework>
    <PackageTags>$(AkkaPackageTags);F#;Fsharp</PackageTags>
    <GenerateDocumentationFile>true</GenerateDocumentationFile>
    <EnableDefaultCompileItems>false</EnableDefaultCompileItems>
  </PropertyGroup>

  <ItemGroup>
    <Compile Include="FsApi.fs" />
    <Compile Include="Schedulers.fs" />
  </ItemGroup>

  <ItemGroup>
    <ProjectReference Include="..\Akka\Akka.csproj" />
  </ItemGroup>

  <ItemGroup>
<<<<<<< HEAD
=======
    <Reference Include="FSharp.Core">
      <HintPath>..\..\packages\FSharp.Core.4.1.17\lib\net45\FSharp.Core.dll</HintPath>
      <Private>True</Private>
    </Reference>
    <Reference Include="FSharp.PowerPack">
      <HintPath>..\..\packages\FSPowerPack.Core.Community.3.0.0.0\Lib\Net40\FSharp.PowerPack.dll</HintPath>
    </Reference>
    <Reference Include="FSharp.PowerPack.Linq">
      <HintPath>..\..\packages\FSPowerPack.Linq.Community.3.0.0.0\Lib\Net40\FSharp.PowerPack.Linq.dll</HintPath>
    </Reference>
    <Reference Include="FsPickler">
      <HintPath>..\..\packages\FsPickler.3.2.0\lib\net45\FsPickler.dll</HintPath>
      <Private>True</Private>
    </Reference>
    <Reference Include="mscorlib" />
>>>>>>> d014abd9
    <PackageReference Include="FSharp.Core" Version="4.1.0" />
    <PackageReference Include="FSharp.NET.Sdk" Version="1.0.1" PrivateAssets="All" />
    <PackageReference Include="FsPickler" Version="1.2.21" />
    <PackageReference Include="FSPowerPack.Core.Community" Version="3.0.0.0" />
    <PackageReference Include="FSPowerPack.Linq.Community" Version="3.0.0.0" />
  </ItemGroup>

  <ItemGroup Condition=" '$(TargetFramework)' == 'net45' ">
    <Reference Include="System" />
    <Reference Include="System.Numerics" />
  </ItemGroup>

  <PropertyGroup Condition=" '$(Configuration)' == 'Release' ">
    <DefineConstants>$(DefineConstants);RELEASE</DefineConstants>
  </PropertyGroup>

</Project><|MERGE_RESOLUTION|>--- conflicted
+++ resolved
@@ -20,8 +20,6 @@
   </ItemGroup>
 
   <ItemGroup>
-<<<<<<< HEAD
-=======
     <Reference Include="FSharp.Core">
       <HintPath>..\..\packages\FSharp.Core.4.1.17\lib\net45\FSharp.Core.dll</HintPath>
       <Private>True</Private>
@@ -37,7 +35,6 @@
       <Private>True</Private>
     </Reference>
     <Reference Include="mscorlib" />
->>>>>>> d014abd9
     <PackageReference Include="FSharp.Core" Version="4.1.0" />
     <PackageReference Include="FSharp.NET.Sdk" Version="1.0.1" PrivateAssets="All" />
     <PackageReference Include="FsPickler" Version="1.2.21" />
